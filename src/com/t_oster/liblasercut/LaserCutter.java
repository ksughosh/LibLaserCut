/**
 * This file is part of VisiCut.
 * Copyright (C) 2012 Thomas Oster <thomas.oster@rwth-aachen.de>
 * RWTH Aachen University - 52062 Aachen, Germany
 * 
 *     VisiCut is free software: you can redistribute it and/or modify
 *     it under the terms of the GNU Lesser General Public License as published by
 *     the Free Software Foundation, either version 3 of the License, or
 *     (at your option) any later version.
 * 
 *    VisiCut is distributed in the hope that it will be useful,
 *     but WITHOUT ANY WARRANTY; without even the implied warranty of
 *     MERCHANTABILITY or FITNESS FOR A PARTICULAR PURPOSE.  See the
 *     GNU Lesser General Public License for more details.
 * 
 *     You should have received a copy of the GNU Lesser General Public License
 *     along with VisiCut.  If not, see <http://www.gnu.org/licenses/>.
 **/
/*
 * To change this template, choose Tools | Templates
 * and open the template in the editor.
 */
package com.t_oster.liblasercut;

import com.t_oster.liblasercut.platform.Util;
import java.util.List;

/**
 *
 * @author Thomas Oster <thomas.oster@rwth-aachen.de>
 */
<<<<<<< HEAD
public abstract class LaserCutter implements Cloneable, Customizable
{

  /**
   * Checks the given job. It throws exceptions if
   * - job size is bigger than laser bed size
   * - job resolution is not supported
   * This method is supposed to be used (in addition of own sanity checks)
   * as a sanity check inside the sendJob mehtod
   * 
   * @param job
   * @throws IllegalJobException 
   */
  protected void checkJob(LaserJob job) throws IllegalJobException
  {
    boolean pass = false;
    for (int i : this.getResolutions())
    {
      if (i == job.getResolution())
      {
        pass = true;
        break;
      }
=======
public abstract class LaserCutter implements Cloneable {

    /**
     * Checks the given job. It throws exceptions if
     * - job size is bigger than laser bed size
     * - job resolution is not supported
     * This method is supposed to be used (in addition of own sanity checks)
     * as a sanity check inside the sendJob mehtod
     * 
     * @param job
     * @throws IllegalJobException 
     */
    protected void checkJob(LaserJob job) throws IllegalJobException {
        for (JobPart p : job.getParts()) {
            boolean pass = false;
            for (double d : this.getResolutions()) {
                if (d == p.getDPI()) {
                    pass = true;
                    break;
                }
            }
            if (!pass) {
                throw new IllegalJobException("Resoluiton of " + p.getDPI() + " is not supported");
            }
            if (p.getMinX() < 0 || p.getMinY() < 0) {
                throw new IllegalJobException("The Job exceeds the laser-bed on the top or left edge");
            }
            double maxX = Util.px2mm(p.getMaxX(), p.getDPI());
            double maxY = Util.px2mm(p.getMaxY(), p.getDPI());
            if (maxX > this.getBedWidth() || maxY > this.getBedHeight()) {
                throw new IllegalJobException("The Job is too big (" + maxX + "x" + maxY + ") for the Laser bed (" + this.getBedHeight() + "x" + this.getBedHeight() + ")");
            }
        }
    }

    /**
     * Performs sanity checks on the LaserJob and sends it to the Cutter
     * @param job
     * @param pl A ProgressListener to give feedback about the progress
     * @throws IllegalJobException if the Job didn't pass the SanityCheck
     * @throws Exception  if there is a Problem with the Communication or Queue
     */
    public abstract void sendJob(LaserJob job, ProgressListener pl) throws IllegalJobException, Exception;

    /**
     * If you lasercutter supports autofocus, override this method,
     * to let programs like VisiCut know, that they don't need to focus.
     * @return 
     */
    public boolean isAutoFocus() {
        return false;
    }

    /**
     * This calls sendJob(job, pl) with a default progress listener, which
     * just dumps everythong on the command line
     * @param job
     * @throws IllegalJobException
     * @throws Exception 
     */
    public void sendJob(LaserJob job) throws IllegalJobException, Exception {
        this.sendJob(job, new ProgressListener() {

            @Override
            public void progressChanged(Object source, int percent) {
                System.out.println("" + percent + "%");
            }

            @Override
            public void taskChanged(Object source, String taskName) {
                System.out.println(taskName + "...");
            }
        });
    }

    /**
     * Returns the available Resolutions in DPI
     * @return 
     */
    public abstract List<Double> getResolutions();

    /**
     * Returns the Maximum width of a LaserJob in mm
     * @return 
     */
    public abstract double getBedWidth();

    /**
     * Returns the Maximum height of a LaserJob in mm
     * @return 
     */
    public abstract double getBedHeight();

    /**
     * Returns a List of Attributes, needed for 
     * configuring the Lasercutter (eg. IP, Port...)
     * @return 
     */
    public abstract List<String> getSettingAttributes();

    /**
     * Returns the <value> of the setting <attribute>
     * @param attribute
     * @return 
     */
    public abstract String getSettingValue(String attribute);

    /**
     * Sets the setting named <attribute> to <value>
     * @param attribute
     * @param value 
     */
    public abstract void setSettingValue(String attribute, String value);

    /**
     * Override this method, return true and override the
     * estimateJobDuration-method to allow Programs to use
     * your driver to estimate the duration of a job before
     * executing
     * @return 
     */
    public boolean canEstimateJobDuration() {
        return false;
    }

    /**
     * Returns an estimated time, how long the job would take
     * in seconds
     * @param job
     * @return 
     */
    public int estimateJobDuration(LaserJob job) {
        throw new RuntimeException("Method not implemented");
>>>>>>> 11ab282b
    }

    public LaserProperty getLaserPropertyForVectorPart() {
        return new PowerSpeedFocusFrequencyProperty();
    }

    public LaserProperty getLaserPropertyForRasterPart() {
        return new PowerSpeedFocusProperty();
    }

    public LaserProperty getLaserPropertyForRaster3dPart() {
        return new PowerSpeedFocusProperty();
    }
<<<<<<< HEAD
  }
  
  /**
   * Performs sanity checks on the LaserJob and sends it to the Cutter
   * @param job
   * @param pl A ProgressListener to give feedback about the progress
   * @throws IllegalJobException if the Job didn't pass the SanityCheck
   * @throws Exception  if there is a Problem with the Communication or Queue
   */
  public abstract void sendJob(LaserJob job, ProgressListener pl) throws IllegalJobException, Exception;

  /**
   * If you lasercutter supports autofocus, override this method,
   * to let programs like VisiCut know, that they don't need to focus.
   * @return 
   */
  public boolean isAutoFocus()
  {
    return false;
  }
  
  /**
   * This calls sendJob(job, pl) with a default progress listener, which
   * just dumps everythong on the command line
   * @param job
   * @throws IllegalJobException
   * @throws Exception 
   */
  public void sendJob(LaserJob job) throws IllegalJobException, Exception
  {
    this.sendJob(job, new ProgressListener(){
      @Override
      public void progressChanged(Object source, int percent)
      {
        System.out.println(""+percent+"%");
      }
      @Override
      public void taskChanged(Object source, String taskName)
      {
        System.out.println(taskName+"...");
      }  
    });
  }
  
  /**
   * Returns the available Resolutions in DPI
   * @return 
   */
  public abstract List<Integer> getResolutions();

  /**
   * Returns the Maximum width of a LaserJob in mm
   * @return 
   */
  public abstract double getBedWidth();

  /**
   * Returns the Maximum height of a LaserJob in mm
   * @return 
   */
  public abstract double getBedHeight();
  
  /**
   * Override this method, return true and override the
   * estimateJobDuration-method to allow Programs to use
   * your driver to estimate the duration of a job before
   * executing
   * @return 
   */
  public boolean canEstimateJobDuration()
  {
    return false;
  }
  /**
   * Returns an estimated time, how long the job would take
   * in seconds
   * @param job
   * @return 
   */
  public int estimateJobDuration(LaserJob job)
  {
    throw new RuntimeException("Method not implemented");
  }
  
  public LaserProperty getLaserPropertyForVectorPart()
  {
    return new PowerSpeedFocusFrequencyProperty();
  }
  
  public LaserProperty getLaserPropertyForRasterPart()
  {
    return new PowerSpeedFocusProperty();
  }
  
  public LaserProperty getLaserPropertyForRaster3dPart()
  {
    return new PowerSpeedFocusProperty();
  }
  
  public abstract String getModelName();
  
  @Override
  public abstract LaserCutter clone();
=======

    public abstract String getModelName();

    @Override
    public abstract LaserCutter clone();
>>>>>>> 11ab282b
}<|MERGE_RESOLUTION|>--- conflicted
+++ resolved
@@ -29,32 +29,7 @@
  *
  * @author Thomas Oster <thomas.oster@rwth-aachen.de>
  */
-<<<<<<< HEAD
-public abstract class LaserCutter implements Cloneable, Customizable
-{
-
-  /**
-   * Checks the given job. It throws exceptions if
-   * - job size is bigger than laser bed size
-   * - job resolution is not supported
-   * This method is supposed to be used (in addition of own sanity checks)
-   * as a sanity check inside the sendJob mehtod
-   * 
-   * @param job
-   * @throws IllegalJobException 
-   */
-  protected void checkJob(LaserJob job) throws IllegalJobException
-  {
-    boolean pass = false;
-    for (int i : this.getResolutions())
-    {
-      if (i == job.getResolution())
-      {
-        pass = true;
-        break;
-      }
-=======
-public abstract class LaserCutter implements Cloneable {
+public abstract class LaserCutter implements Cloneable, Customizable {
 
     /**
      * Checks the given job. It throws exceptions if
@@ -148,27 +123,6 @@
     public abstract double getBedHeight();
 
     /**
-     * Returns a List of Attributes, needed for 
-     * configuring the Lasercutter (eg. IP, Port...)
-     * @return 
-     */
-    public abstract List<String> getSettingAttributes();
-
-    /**
-     * Returns the <value> of the setting <attribute>
-     * @param attribute
-     * @return 
-     */
-    public abstract String getSettingValue(String attribute);
-
-    /**
-     * Sets the setting named <attribute> to <value>
-     * @param attribute
-     * @param value 
-     */
-    public abstract void setSettingValue(String attribute, String value);
-
-    /**
      * Override this method, return true and override the
      * estimateJobDuration-method to allow Programs to use
      * your driver to estimate the duration of a job before
@@ -187,7 +141,6 @@
      */
     public int estimateJobDuration(LaserJob job) {
         throw new RuntimeException("Method not implemented");
->>>>>>> 11ab282b
     }
 
     public LaserProperty getLaserPropertyForVectorPart() {
@@ -201,115 +154,9 @@
     public LaserProperty getLaserPropertyForRaster3dPart() {
         return new PowerSpeedFocusProperty();
     }
-<<<<<<< HEAD
-  }
-  
-  /**
-   * Performs sanity checks on the LaserJob and sends it to the Cutter
-   * @param job
-   * @param pl A ProgressListener to give feedback about the progress
-   * @throws IllegalJobException if the Job didn't pass the SanityCheck
-   * @throws Exception  if there is a Problem with the Communication or Queue
-   */
-  public abstract void sendJob(LaserJob job, ProgressListener pl) throws IllegalJobException, Exception;
-
-  /**
-   * If you lasercutter supports autofocus, override this method,
-   * to let programs like VisiCut know, that they don't need to focus.
-   * @return 
-   */
-  public boolean isAutoFocus()
-  {
-    return false;
-  }
-  
-  /**
-   * This calls sendJob(job, pl) with a default progress listener, which
-   * just dumps everythong on the command line
-   * @param job
-   * @throws IllegalJobException
-   * @throws Exception 
-   */
-  public void sendJob(LaserJob job) throws IllegalJobException, Exception
-  {
-    this.sendJob(job, new ProgressListener(){
-      @Override
-      public void progressChanged(Object source, int percent)
-      {
-        System.out.println(""+percent+"%");
-      }
-      @Override
-      public void taskChanged(Object source, String taskName)
-      {
-        System.out.println(taskName+"...");
-      }  
-    });
-  }
-  
-  /**
-   * Returns the available Resolutions in DPI
-   * @return 
-   */
-  public abstract List<Integer> getResolutions();
-
-  /**
-   * Returns the Maximum width of a LaserJob in mm
-   * @return 
-   */
-  public abstract double getBedWidth();
-
-  /**
-   * Returns the Maximum height of a LaserJob in mm
-   * @return 
-   */
-  public abstract double getBedHeight();
-  
-  /**
-   * Override this method, return true and override the
-   * estimateJobDuration-method to allow Programs to use
-   * your driver to estimate the duration of a job before
-   * executing
-   * @return 
-   */
-  public boolean canEstimateJobDuration()
-  {
-    return false;
-  }
-  /**
-   * Returns an estimated time, how long the job would take
-   * in seconds
-   * @param job
-   * @return 
-   */
-  public int estimateJobDuration(LaserJob job)
-  {
-    throw new RuntimeException("Method not implemented");
-  }
-  
-  public LaserProperty getLaserPropertyForVectorPart()
-  {
-    return new PowerSpeedFocusFrequencyProperty();
-  }
-  
-  public LaserProperty getLaserPropertyForRasterPart()
-  {
-    return new PowerSpeedFocusProperty();
-  }
-  
-  public LaserProperty getLaserPropertyForRaster3dPart()
-  {
-    return new PowerSpeedFocusProperty();
-  }
-  
-  public abstract String getModelName();
-  
-  @Override
-  public abstract LaserCutter clone();
-=======
 
     public abstract String getModelName();
 
     @Override
     public abstract LaserCutter clone();
->>>>>>> 11ab282b
 }